--- conflicted
+++ resolved
@@ -16,17 +16,12 @@
 from copy import deepcopy
 from dataclasses import dataclass, field
 from functools import partial, wraps
-<<<<<<< HEAD
 from random import getstate as python_get_rng_state
 from random import setstate as python_set_rng_state
 from typing import Any, Callable, Dict, Generator, Iterator, List, Optional, Tuple, Union
 
 import numpy as np
 import torch
-=======
-from typing import Any, Callable, Dict, Generator, Iterator, List, Optional, Tuple, Union
-
->>>>>>> 5329b0d1
 from torch.utils.data import Dataset, get_worker_info, Sampler
 from torch.utils.data.dataloader import _MultiProcessingDataLoaderIter, DataLoader, IterableDataset
 
@@ -184,7 +179,6 @@
         state[latest_worker_id] = new_state
         self.latest_worker_id = latest_worker_id
 
-<<<<<<< HEAD
     @property
     def sampler_states(self) -> Dict[int, Any]:
         # TODO: add docs
@@ -195,8 +189,6 @@
     def dataset_states(self) -> Dict[int, Any]:
         return {k: self.state[k].dataset_state[k] for k in self.state.keys()}
 
-=======
->>>>>>> 5329b0d1
     @classmethod
     def from_state_dict(cls, state_dict) -> "MergedIteratorState":
         if state_dict["represent_map_dataset"]:
@@ -231,12 +223,7 @@
     def __getitem__(self, item) -> Tuple[Any, Dict[int, Dict]]:
         if self._cached_state_dict is not None:
             if self.worker_id in self._cached_state_dict:
-<<<<<<< HEAD
                 set_rng_states(self._cached_state_dict[self.worker_id]["rng_states"])
-=======
-                # TODO: reset random states
-                pass
->>>>>>> 5329b0d1
             self._cached_state_dict = None
 
         data = self.dataset[item]
@@ -259,7 +246,6 @@
             }
         self._cached_state_dict = state_dict
 
-<<<<<<< HEAD
     def _state_dict(self):
         return {self.worker_id: {"rng_states": collect_rng_states()}}
 
@@ -274,10 +260,6 @@
     torch.set_rng_state(rng_state_dict.get("torch"))
     np.random.set_state(rng_state_dict.get("numpy"))
     python_set_rng_state(rng_state_dict.get("python"))
-=======
-    def _state_dict(self) -> Dict[int, Dict[str, Any]]:
-        return {self.worker_id: {"rng_states": {}}}
->>>>>>> 5329b0d1
 
 
 class CaptureIterableDataset(IterableDataset):
@@ -370,11 +352,7 @@
                 " Please use the `__next__` function to fetch the next batch and use a sampler for"
                 " doing your iterations."
             )
-<<<<<<< HEAD
         self._wrap_generator_samplers(current_iteration=0)
-=======
-        self._wrap_generator_samplers()
->>>>>>> 5329b0d1
         return self
 
     def __next__(self) -> Dict[str, Any]:
@@ -572,14 +550,7 @@
 
 
 def patch_dataloader_iterator(
-<<<<<<< HEAD
     dataloader: DataLoader, iterator: Iterator, prefetcher, num_batches_fetched: int = 0
-=======
-    dataloader: DataLoader,
-    iterator: Iterator,
-    data_fecher: "pl.utilities.fetching.DataFetcher",
-    num_batches_fetched: int = 0,
->>>>>>> 5329b0d1
 ) -> None:
     assert isinstance(dataloader.dataset, (CaptureMapDataset, CaptureIterableDataset))
 
@@ -618,11 +589,7 @@
                         num_batches_fetched=num_batches_fetched,
                     )
                 ]
-<<<<<<< HEAD
             prefetcher._store_dataloader_iter_state(it, state)
-=======
-            data_fecher._store_dataloader_iter_state(it, state)
->>>>>>> 5329b0d1
             return batch
 
         return wrapper
