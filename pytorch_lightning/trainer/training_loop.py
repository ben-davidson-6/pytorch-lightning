--- conflicted
+++ resolved
@@ -379,12 +379,8 @@
         return training_step_output_for_epoch_end, training_step_output
 
     def _process_training_step_output_1_0(self, training_step_output, split_batch):
-<<<<<<< HEAD
         from syft.core.pointer.pointer import Pointer
         result = self.trainer.get_model()._results
-=======
-        result = self.trainer.lightning_module._results
->>>>>>> ddf55a2f
 
         loss = None
         hiddens = None
